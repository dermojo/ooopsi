/**
 * @file    internal.hpp
 * @brief   library internals
 */

#ifndef INTERNAL_HPP_
#define INTERNAL_HPP_

#include "ooopsi.hpp"

#include <array>
#include <cinttypes>
#include <cstdint>
#include <cstring>


// TODO: make hidden
namespace ooopsi
{

/*
 * OS detection
 */
#ifdef _WIN32
#define OOOPSI_WINDOWS
#ifndef WIN32_LEAN_AND_MEAN
#define WIN32_LEAN_AND_MEAN
#endif
#ifdef __GNUC__
#define OOOPSI_MINGW
#endif
#endif // _WIN32

#ifdef __linux__
#define OOOPSI_LINUX
#endif // __linux__

#ifdef __clang__
#define OOOPSI_CLANG
#elif defined(__GNUC__)
#define OOOPSI_GCC
#endif

#ifdef _MSC_VER
#define OOOPSI_MSVC
#endif

static_assert(sizeof(pointer_t) >= sizeof(void*), "Need to find another pointer type!");
static_assert(sizeof(pointer_t) >= sizeof(uintptr_t), "Need to find another pointer type!");

/// reserve 16KB alternate stack, allowing to put some text buffers on it
static constexpr size_t s_ALT_STACK_SIZE = 16 * 1024;

/// limits the length of the trace
static constexpr size_t s_MAX_STACK_FRAMES = 64;

/// Tries to demangle the given symbol name to make it 'printable'. If this fails, the original
/// name is copied into the buffer.
///
/// @param[in]  name              the mangled name
/// @param[out] buf               output buffer
/// @param[in]  bufSize           size of the output buffer
/// @param[in]  inSignalHandler   whether this function is called from a signal handler
/// @return number of bytes written
size_t demangle(const char* name, char* buf, size_t bufSize, bool inSignalHandler);


/// Extension of the public abort() function with an optional address that caused the fault.
/// The address will be used to highlight the according backtrace line.
[[noreturn]] void abort(const char* reason, bool printTrace, bool inSignalHandler,
                        const pointer_t* faultAddr);

/// define the error string prefix as a macro to allow composing compile-time messages
#define REASON_PREFIX "!!! TERMINATING DUE TO "

/// Formats a string containing the abort reason
template <std::size_t N>
void formatReason(char (&buffer)[N], const char* what, const char* detail = nullptr,
                  const pointer_t* addr = nullptr)
{
    snprintf(buffer, N, REASON_PREFIX "%s", what);
    if (detail)
    {
        size_t len = strlen(buffer);
        snprintf(buffer + len, N - len, " (%s)", detail);
    }
    if (addr)
    {
        size_t len = strlen(buffer);
<<<<<<< HEAD
        snprintf(buffer + len, N - len, " @ 0x%" PRIu64, *addr);
=======
        snprintf(buffer + len, N - len, " @ 0x%llx", *addr);
>>>>>>> 657d7224
    }
}

} // namespace ooopsi


#endif /* INTERNAL_HPP_ */<|MERGE_RESOLUTION|>--- conflicted
+++ resolved
@@ -87,11 +87,7 @@
     if (addr)
     {
         size_t len = strlen(buffer);
-<<<<<<< HEAD
-        snprintf(buffer + len, N - len, " @ 0x%" PRIu64, *addr);
-=======
         snprintf(buffer + len, N - len, " @ 0x%llx", *addr);
->>>>>>> 657d7224
     }
 }
 
