/**
 * @file    itanium_abi.cpp
 *
 * Replace standard library functions that log to STDERR with our variants - at least on systems
 * that follow the Itanium ABI.
 *
 * Note: These are defined in cxxabi.h and specified by the Itanium ABI.
 * Note2: The message is slightly different (upper case) to distinguish it from the default.
 */

#include "ooopsi.hpp"

#include "internal.hpp"

<<<<<<< HEAD
#ifndef _MSC_VER
=======
// For Windows, see 'handlers.cpp' - these are covered by the onTerminate(//onPureCall() functions.
#ifdef OOOPSI_LINUX
>>>>>>> 3e09152f
#include <cxxabi.h>
#endif // !_MSC_VER

/*
 * Replace standard library functions that log to stderr with our variants - at least on Linux.
 * These are defined in cxxabi.h and specified by the Itanium ABI.
 */

/// This function is placed in the vtable if a virtual function is "pure".
void __cxxabiv1::__cxa_pure_virtual()
{
    // never returns
    char reason[128];
    ooopsi::formatReason(reason, "PURE VIRTUAL FUNCTION CALL");
    ooopsi::abort(reason);
}

/// This function is placed in the vtable if a virtual function is "deleted".
void __cxxabiv1::__cxa_deleted_virtual()
{
    // never returns
    char reason[128];
    ooopsi::formatReason(reason, "DELETED VIRTUAL FUNCTION CALL");
    ooopsi::abort(reason);
}

#endif // OOOPSI_LINUX<|MERGE_RESOLUTION|>--- conflicted
+++ resolved
@@ -12,12 +12,8 @@
 
 #include "internal.hpp"
 
-<<<<<<< HEAD
-#ifndef _MSC_VER
-=======
 // For Windows, see 'handlers.cpp' - these are covered by the onTerminate(//onPureCall() functions.
 #ifdef OOOPSI_LINUX
->>>>>>> 3e09152f
 #include <cxxabi.h>
 #endif // !_MSC_VER
 
