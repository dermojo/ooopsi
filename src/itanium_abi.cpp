--- conflicted
+++ resolved
@@ -12,14 +12,9 @@
 
 #include "internal.hpp"
 
-<<<<<<< HEAD
-#ifndef _MSC_VER
-=======
 // For Windows, see 'handlers.cpp' - these are covered by the onTerminate(//onPureCall() functions.
 #ifdef OOOPSI_LINUX
->>>>>>> 1689da01
 #include <cxxabi.h>
-#endif // !_MSC_VER
 
 /*
  * Replace standard library functions that log to stderr with our variants - at least on Linux.
