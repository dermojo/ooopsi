--- conflicted
+++ resolved
@@ -44,11 +44,6 @@
     const auto& excRec = *excInfo->ExceptionRecord;
     const pointer_t* addr = nullptr;
 
-<<<<<<< HEAD
-    // TODO: how to get the function name?
-    printf("winExc, addr=%p\n", excRec.ExceptionAddress);
-=======
->>>>>>> 1689da01
     switch (excRec.ExceptionCode)
     {
     default:
@@ -136,11 +131,7 @@
             addr = reinterpret_cast<const pointer_t*>(&excRec.ExceptionInformation[1]);
             uint64_t status = excRec.ExceptionInformation[2];
             snprintf(detailBuf, sizeof(detailBuf), "NTSTATUS=%" PRIu64, status);
-<<<<<<< HEAD
-            detail = detailBuf;
-=======
             details = detailBuf;
->>>>>>> 1689da01
         }
         break;
     case EXCEPTION_INT_DIVIDE_BY_ZERO:
