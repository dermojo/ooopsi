--- conflicted
+++ resolved
@@ -39,11 +39,6 @@
     const auto& excRec = *excInfo->ExceptionRecord;
     const pointer_t* addr = nullptr;
 
-<<<<<<< HEAD
-    // TODO: how to get the function name?
-    printf("winExc, addr=%p\n", excRec.ExceptionAddress);
-=======
->>>>>>> 657d7224
     switch (excRec.ExceptionCode)
     {
     case EXCEPTION_ACCESS_VIOLATION:
@@ -104,11 +99,7 @@
             // the third element contains the underlying NTSTATUS code that caused the exception
             addr = reinterpret_cast<const pointer_t*>(&excRec.ExceptionInformation[1]);
             uint64_t status = excRec.ExceptionInformation[2];
-<<<<<<< HEAD
             snprintf(detailBuf, sizeof(detailBuf), "NTSTATUS=%" PRIu64, status);
-=======
-            snprintf(detailBuf, sizeof(detailBuf), "NTSTATUS=%llu", status);
->>>>>>> 657d7224
             detail = detailBuf;
         }
         break;
