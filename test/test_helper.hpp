--- conflicted
+++ resolved
@@ -28,22 +28,14 @@
 #include <system_error>
 
 // We need to disable optimizations for some functions, or else they won't crash... ;-)
-<<<<<<< HEAD
-#ifdef _MSC_VER
-#define DO_NOT_OPTIMIZE
-#else
-#ifdef __clang__
-=======
 #ifdef OOOPSI_MSVC
 #define DO_NOT_OPTIMIZE __pragma(optimize("", off))
 #elif defined(OOOPSI_CLANG)
->>>>>>> 1689da01
 #define DO_NOT_OPTIMIZE [[clang::optnone]]
 #elif defined(OOOPSI_GCC)
 #define DO_NOT_OPTIMIZE [[gnu::optimize("0")]]
 #else
 #define DO_NOT_OPTIMIZE
-#endif
 #endif
 
 static void failStackOverflow()
@@ -58,13 +50,11 @@
         failStackOverflow();
 }
 
-#ifndef _MSC_VER
 static void failSegmentationFault()
 {
     int* p = (int*)0x12345678;
     *p = 0;
 }
-#endif
 
 
 #ifndef OOOPSI_WINDOWS // not possible on Windows (AFAIK)
@@ -157,12 +147,6 @@
 }
 
 // yes, the following code is intentionally bad :)
-<<<<<<< HEAD
-#ifdef _MSC_VER
-#pragma warning(push)
-#pragma warning(disable : 4297)
-#else
-=======
 #ifdef OOOPSI_MSVC
 #pragma warning(push)
 #pragma warning(disable : 4297)
@@ -172,15 +156,10 @@
 #pragma clang diagnostic ignored "-Wexceptions"
 #endif
 #ifdef OOOPSI_GCC
->>>>>>> 1689da01
 #pragma GCC diagnostic push
 #pragma GCC diagnostic ignored "-Wterminate"
 #endif
-<<<<<<< HEAD
-#endif
-=======
-
->>>>>>> 1689da01
+
 static void failThrowStd() noexcept
 {
     throw std::runtime_error("whoopsi!");
@@ -197,11 +176,6 @@
 {
     throw 42;
 }
-<<<<<<< HEAD
-#ifdef _MSC_VER
-#pragma warning(pop)
-#else
-=======
 #ifdef OOOPSI_MSVC
 #pragma warning(pop)
 #endif
@@ -209,7 +183,6 @@
 #pragma clang diagnostic pop
 #endif
 #ifdef OOOPSI_GCC
->>>>>>> 1689da01
 #pragma GCC diagnostic pop
 #endif
 
