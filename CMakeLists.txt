# Requires CMake 3.2 or higher (use PPA for Travis CI)
cmake_minimum_required(VERSION 3.2 FATAL_ERROR)
project(ooopsi VERSION 0.1 LANGUAGES CXX)

if(MSVC)
    add_definitions(-D_CRT_SECURE_NO_WARNINGS)
<<<<<<< HEAD
    set(gtest_force_shared_crt ON)
endif()

add_subdirectory(extern/googletest)

=======
endif()

>>>>>>> 1689da01
# Setup testing using GTEST
enable_testing()
#find_package(GTest REQUIRED)
#include_directories(SYSTEM ${GTEST_INCLUDE_DIR})

#
# Build targets
#

if(MSVC)
add_library(ooopsi
        src/ooopsi.cpp
        src/handlers.cpp
        src/itanium_abi.cpp
        src/stacktrace.cpp
    )
else()
add_library(ooopsi SHARED
        src/ooopsi.cpp
        src/handlers.cpp
        src/itanium_abi.cpp
        src/stacktrace.cpp
    )
<<<<<<< HEAD
endif()
=======
target_compile_options(ooopsi PRIVATE -DOOOPSI_BUILDING_SHARED_LIB)

>>>>>>> 1689da01
# Every library has unit tests, of course
add_executable(tests
        test/test_abort.cpp
    )
add_executable(example
        test/example.cpp
    )

add_test(tests tests)

# the default for ctest is very short... also the dependency to re-build tests is missing
add_custom_target(runtest COMMAND ./tests${CMAKE_EXECUTABLE_SUFFIX})
add_dependencies(runtest tests)

#
# Compiler and linker options
#

# Define headers for this library. PUBLIC headers are used for
# compiling the library, and will be added to consumers' build
# paths.
target_include_directories(ooopsi PUBLIC include)
target_include_directories(tests PRIVATE include src)
target_include_directories(example PRIVATE include src)

# Link test executable against gtest & gtest_main
target_link_libraries(tests gtest_main)
# and of course against this library
target_link_libraries(tests ooopsi)
target_link_libraries(example ooopsi)

# add libunwind for all *NIX systems
if (UNIX)
    target_link_libraries(ooopsi unwind-x86_64 unwind)
endif (UNIX)
if (WIN32)
    target_link_libraries(ooopsi imagehlp)
endif (WIN32)

set_property(TARGET ooopsi PROPERTY CXX_STANDARD 11)
set_property(TARGET ooopsi PROPERTY CXX_STANDARD_REQUIRED ON)
set_property(TARGET tests PROPERTY CXX_STANDARD 11)
set_property(TARGET tests PROPERTY CXX_STANDARD_REQUIRED ON)
set_property(TARGET example PROPERTY CXX_STANDARD 11)
set_property(TARGET example PROPERTY CXX_STANDARD_REQUIRED ON)

# We want a lot of warnings!
string(TOLOWER "${CMAKE_BUILD_TOOL}" MY_BUILDTOOL)
if(MY_BUILDTOOL MATCHES "(msdev|devenv|nmake|msbuild)")
    target_compile_options(tests PUBLIC /W4 /WX)
    # Prevent deprecation errors for std::tr1 in googletest
    target_compile_options(tests PUBLIC /D_SILENCE_TR1_NAMESPACE_DEPRECATION_WARNING)
    # Disable deprecation warnings - we need the same C functions on all platforms
    target_compile_options(ooopsi PRIVATE /D_CRT_SECURE_NO_WARNINGS)
else()
    target_compile_options(tests PUBLIC -Wall -Weffc++ -Werror)
    target_link_libraries(tests pthread)
endif()


option(ENABLE_ASAN "Enable address sanitizer instrumentation" OFF)

if(ENABLE_ASAN)
    set(CMAKE_CXX_FLAGS    "${CMAKE_CXX_FLAGS}    -fsanitize=address")
    set(CMAKE_LINKER_FLAGS "${CMAKE_LINKER_FLAGS} -fsanitize=address")
endif()

option(ENABLE_UBSAN "Enable UB sanitizer instrumentation" OFF)

if(ENABLE_UBSAN)
    set(CMAKE_CXX_FLAGS    "${CMAKE_CXX_FLAGS}    -fsanitize=undefined")
    set(CMAKE_LINKER_FLAGS "${CMAKE_LINKER_FLAGS} -fsanitize=undefined")
endif()

option(ENABLE_COVERAGE "Enable code coverage flags" OFF)



# clang tidy support (using version 6.0 atm)
set(CMAKE_EXPORT_COMPILE_COMMANDS ON)
set(CMAKE_CXX_USE_RESPONSE_FILE_FOR_INCLUDES OFF)

if(NOT DEFINED CLANG_TIDY)
    set(CLANG_TIDY clang-tidy-6.0)
endif()
list(APPEND CLANG_TIDY_ARGS
    -p .
    ${CMAKE_SOURCE_DIR}/test/example.cpp
    ${CMAKE_SOURCE_DIR}/src/*.cpp
)

add_custom_target(
    tidy
    COMMAND ${CLANG_TIDY} ${CLANG_TIDY_ARGS}
    COMMENT "running clang tidy"
)<|MERGE_RESOLUTION|>--- conflicted
+++ resolved
@@ -4,45 +4,25 @@
 
 if(MSVC)
     add_definitions(-D_CRT_SECURE_NO_WARNINGS)
-<<<<<<< HEAD
     set(gtest_force_shared_crt ON)
 endif()
 
-add_subdirectory(extern/googletest)
-
-=======
-endif()
-
->>>>>>> 1689da01
 # Setup testing using GTEST
 enable_testing()
-#find_package(GTest REQUIRED)
-#include_directories(SYSTEM ${GTEST_INCLUDE_DIR})
+add_subdirectory(extern/googletest)
 
 #
 # Build targets
 #
 
-if(MSVC)
-add_library(ooopsi
-        src/ooopsi.cpp
-        src/handlers.cpp
-        src/itanium_abi.cpp
-        src/stacktrace.cpp
-    )
-else()
 add_library(ooopsi SHARED
         src/ooopsi.cpp
         src/handlers.cpp
         src/itanium_abi.cpp
         src/stacktrace.cpp
     )
-<<<<<<< HEAD
-endif()
-=======
 target_compile_options(ooopsi PRIVATE -DOOOPSI_BUILDING_SHARED_LIB)
 
->>>>>>> 1689da01
 # Every library has unit tests, of course
 add_executable(tests
         test/test_abort.cpp
