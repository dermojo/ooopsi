--- conflicted
+++ resolved
@@ -6,15 +6,7 @@
 #include "ooopsi.hpp"
 
 #include <cstdio>
-<<<<<<< HEAD
-#ifdef _MSC_VER
-#include <stdlib.h> // _exit()
-#else
-#include <unistd.h>
-#endif
-=======
 #include <cstdlib>
->>>>>>> 1689da01
 
 namespace ooopsi
 {
@@ -57,15 +49,9 @@
     return s_logFunc;
 }
 
-<<<<<<< HEAD
-[[noreturn]] void abort(const char* reason, bool printTrace, bool inSignalHandler,
-                        const uintptr_t* faultAddr) {
-    if (reason)
-=======
 [[noreturn]] void abort(const char* reason, AbortSettings settings, const pointer_t* faultAddr)
 {
     if (settings.logFunc == nullptr)
->>>>>>> 1689da01
     {
         settings.logFunc = getAbortLogFunc();
     }
@@ -89,11 +75,7 @@
     std::_Exit(OOOPSI_EXIT_CODE);
 }
 
-<<<<<<< HEAD
-  [[noreturn]] void abort(const char* reason, bool printTrace, bool inSignalHandler)
-=======
 [[noreturn]] void abort(const char* reason, AbortSettings settings)
->>>>>>> 1689da01
 {
     // note: 'settings' is a POD, so std::move() has no effect here
     abort(reason, settings, nullptr);
