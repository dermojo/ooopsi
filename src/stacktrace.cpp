--- conflicted
+++ resolved
@@ -20,7 +20,6 @@
 #include <libunwind.h>
 #endif
 
-#ifndef _MSC_VER
 // for compilers that support it...
 #ifndef OOOPSI_MSVC
 #include <cxxabi.h>
@@ -157,13 +156,8 @@
     if (faultAddr != nullptr && *faultAddr == address)
     {
         prefix = "=>";
-<<<<<<< HEAD
-    snprintf(messageBuffer, sizeof(messageBuffer), "%s#%-2lu  %016" PRIuPTR "", prefix, num,
-             address);
-=======
     }
     snprintf(messageBuffer, sizeof(messageBuffer), "%s#%-2u  %016llx", prefix, num, address);
->>>>>>> 1689da01
 
     if (sym != nullptr)
     {
@@ -185,11 +179,7 @@
         }
         if (bufLen < sizeof(messageBuffer))
         {
-<<<<<<< HEAD
-            snprintf(messageBuffer + bufLen, sizeof(messageBuffer) - bufLen, "+0x%" PRIuPTR, offset);
-=======
             snprintf(messageBuffer + bufLen, sizeof(messageBuffer) - bufLen, "+0x%llx", offset);
->>>>>>> 1689da01
         }
     }
     // else: no symbol name, keep the address
